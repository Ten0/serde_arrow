--- conflicted
+++ resolved
@@ -1,176 +1,173 @@
-# Change log
-
-## 0.9.1
-
-<<<<<<< HEAD
-- `Decimal128` support: serialize / deserialize
-  [`rust_decimal`](https://crates.io/crates/rust_decimal) and
-  [`bigdecimal`](https://crates.io/crates/bigdecimal) objects
-- Relax `Sized` requirement for `SchemaLike::from_samples(..)`,
-  `SchemaLike::from_type(..)`, `SchemaLike::from_value(..)`
-- Derive `Debug`, `PartialEq` for `Item` and `Items`
-=======
-- Add `arrow=50` support
->>>>>>> 22a68dfb
-
-## 0.9.0
-
-Breaking changes:
-
-- Make tracing options non-exhaustive
-- Remove the `try_parse_dates` field in favor of the `guess_dates` field in
-  `TracingOptions` (the setter name is not affected)
-- Remove the experimental configuration api
-
-Improvements:
-
-- Simpler and streamlined API (`to_arrow` / `from_arrow` and `to_arrow2` /
-  `from_arrow2`)
-- Add `SchemaLike` trait to support direct construction of arrow / arrow2 fields
-- Add type based tracing to allow schema tracing without samples
-  (`SchemaLike::form_type()`)
-- Allow to build schema objects from serializable objects, e.g.,
-  `serde_json::Value` (`SchemaLike::from_value()`)
-- Add support for `arrow=47`, `arrow=48`, `arrow=49`
-- Improve error messages in schema tracing
-- Fix bug in `arrow2=0.16` support
-- Fix unused warnings without selected arrow versions
-
-Deprecations (see the documentation of deprecated items for how to migrate):
-
-- Rename `serde_arrow::schema::Schema` to
-  `serde_arrow::schema::SerdeArrowSchema` to prevent name clashes with the
-  schema types of `arrow` and `arrow2`.
-- Deprecate `serialize_into_arrays`, `deserialize_from_arrays` methods in favor of
-  `to_arrow` / `to_arrow2` and `from_arrow` / `from_arrow2`
-- Deprecate `serialize_into_fields` methods in favor of
-  `SchemaLike::from_samples`
-- Deprecated single item methods in favor of using the `Items` and `Item`
-  wrappers
-
-## 0.8.0
-
-Make bytecode based serialization  and deserialization the default
-
-- Remove state machine serialization, and use bytecode serialization as the
-  default. This change results in a 2.6x speed up for the default configuration
-- Implement deserialization via bytecode (remove state machine implementation)
-- Add deserialization support for arrow
-
-Update arrow version support
-
-- Add `arrow=40`, `arrow=41`, `arrow=42`, `arrow=43`,`arrow=44`, `arrow=45`,
-  `arrow=46` support
-- Remove for `arrow=35`, `arrow=36` support
-
-Improve type support
-
-- Implement bytecode serialization / deserialization of f16
-- Add support for coercing different numeric types (use
-  `TracingOptions::default().coerce_numbers(true)`)
-- Add support for `Timestamp(Milliseconds, None)` and
-  `Timestamp(Milliseconds, Some("UTC"))`.
-
-Quality of life features
-
-- Ignore unknown fields in serialization (Rust -> Arrow)
-- Raise an error if resulting arrays are of unequal length (#78)
-- Add an experimental schema struct under `serde_arrow::experimental::Schema`
-  that can be easily serialized and deserialized.
-
-No longer export the `base` module: the implementation details as-is where not
-really useful. Remove for now and think about a better design.
-
-Bug fixes:
-
-- Fix bug in bytecode serialization for missing fields (#79)
-- Fix bytecode serialization for nested options, .e.g, `Option<Option<T>>`.
-- Fix bytecode serialization of structs with missing fields, e.g., missing keys
-  with maps serialized as structs
-- Fix nullable top-level fields in bytecode serialization
-- Fix bug in bytecode serialization for out of order fields (#80)
-
-## 0.7.1
-
-- Fix a bug for unions with unknown variants reported [here][issue-57]. Now
-  `serde_arrow` correctly handles unions during serialization, for which not all
-  variants were encountered during tracing. Serializing unknown variants will
-  result in an error. All variants that are seen during tracing are save to use.
-
-[issue-57]: https://github.com/chmp/serde_arrow/issues/57
-
-## 0.7
-
-- **Breaking change**: add new `Item` event emitted before list items, tuple
-  items, or map entries
-- Add support for `arrow=38` and `arrow=39` with the  `arrow-38` and `arrow-39`
-  features
-- Add support for an experimental bytecode serializer that shows speeds of up to
-  4x. Enable it with
-
-    ```rust
-    serde_arrow::experimental::configure(|config| {
-        config.serialize_with_bytecode = true;
-    });
-    ```
-
-  This setting is global and used for all calls to `serialize_to_array` and
-  `serialize_to_arrays`. At the moment the following features are not supported
-  by the bytecode serializer:
-
-  - nested options (`Option<Option<T>>`)
-  - creating `float16` arrays
-
-## 0.6.1
-
-- Add support for `arrow=37` with the `arrow-37` feature
-
-## 0.6.0
-
-### Add support for arrow2
-
-Now both [arrow][] and [arrow2][] are supported. Use the features to select the
-relevant version of either crate. E.g., to use `serde_arrow` with `arrow=0.36`:
-
-```
-serde_arrow = { version = "0.6", features = ["arrow-36"] }
-```
-
-### Deserialization support (arrow2 only)
-
-`serde_arrow` now supports to deserialize Rust objects from arrays. At the
-moment this operation is only support for `arrow2`. Adding support `arrow` is
-[planned](https://github.com/chmp/serde_arrow/issues/38).
-
-### More flexible support for Rust / Arrow features
-
-`serde_arrow` now supports many more Rust and Arrow features.
-
-- Rust: Struct, Lists, Maps, Enums, Tuples
-- Arrow: Struct, List, Maps, Unions, ...
-
-### Removal of custom schema APIs
-
-`serde_arrow` no longer relies on its own schema object. Now all schema
-information is retrieved from arrow fields with additional metadata.
-
-### More flexible APIs
-
-In addition to the previous API that worked on a sequence of records,
-`serde_arrow` now also supports to operate on a sequence of individual items
-(`serialize_into_array`, `deserialize_form_array`) and to operate on single
-items (`ArraysBuilder`).
-
-## Support for dictionary encoded strings (categories)
-
-`serde_arrow` supports dictionary encoding for string arrays. This way string
-arrays are encoded via a lookup table to avoid including repeated string values.
-
-## 0.5.0
-
-- Bump arrow to version 16.0.0
-
-[arrow]: https://github.com/apache/arrow-rs
-[arrow2]: https://github.com/jorgecarleitao/arrow2
-[polars]: https://github.com/pola-rs/polars
-[arrow2-to-arrow]: ./arrow2-to-arrow
+# Change log
+
+## 0.9.1
+
+- `Decimal128` support: serialize / deserialize
+  [`rust_decimal`](https://crates.io/crates/rust_decimal) and
+  [`bigdecimal`](https://crates.io/crates/bigdecimal) objects
+- Add `arrow=50` support
+- Relax `Sized` requirement for `SchemaLike::from_samples(..)`,
+  `SchemaLike::from_type(..)`, `SchemaLike::from_value(..)`
+- Derive `Debug`, `PartialEq` for `Item` and `Items`
+
+## 0.9.0
+
+Breaking changes:
+
+- Make tracing options non-exhaustive
+- Remove the `try_parse_dates` field in favor of the `guess_dates` field in
+  `TracingOptions` (the setter name is not affected)
+- Remove the experimental configuration api
+
+Improvements:
+
+- Simpler and streamlined API (`to_arrow` / `from_arrow` and `to_arrow2` /
+  `from_arrow2`)
+- Add `SchemaLike` trait to support direct construction of arrow / arrow2 fields
+- Add type based tracing to allow schema tracing without samples
+  (`SchemaLike::form_type()`)
+- Allow to build schema objects from serializable objects, e.g.,
+  `serde_json::Value` (`SchemaLike::from_value()`)
+- Add support for `arrow=47`, `arrow=48`, `arrow=49`
+- Improve error messages in schema tracing
+- Fix bug in `arrow2=0.16` support
+- Fix unused warnings without selected arrow versions
+
+Deprecations (see the documentation of deprecated items for how to migrate):
+
+- Rename `serde_arrow::schema::Schema` to
+  `serde_arrow::schema::SerdeArrowSchema` to prevent name clashes with the
+  schema types of `arrow` and `arrow2`.
+- Deprecate `serialize_into_arrays`, `deserialize_from_arrays` methods in favor of
+  `to_arrow` / `to_arrow2` and `from_arrow` / `from_arrow2`
+- Deprecate `serialize_into_fields` methods in favor of
+  `SchemaLike::from_samples`
+- Deprecated single item methods in favor of using the `Items` and `Item`
+  wrappers
+
+## 0.8.0
+
+Make bytecode based serialization  and deserialization the default
+
+- Remove state machine serialization, and use bytecode serialization as the
+  default. This change results in a 2.6x speed up for the default configuration
+- Implement deserialization via bytecode (remove state machine implementation)
+- Add deserialization support for arrow
+
+Update arrow version support
+
+- Add `arrow=40`, `arrow=41`, `arrow=42`, `arrow=43`,`arrow=44`, `arrow=45`,
+  `arrow=46` support
+- Remove for `arrow=35`, `arrow=36` support
+
+Improve type support
+
+- Implement bytecode serialization / deserialization of f16
+- Add support for coercing different numeric types (use
+  `TracingOptions::default().coerce_numbers(true)`)
+- Add support for `Timestamp(Milliseconds, None)` and
+  `Timestamp(Milliseconds, Some("UTC"))`.
+
+Quality of life features
+
+- Ignore unknown fields in serialization (Rust -> Arrow)
+- Raise an error if resulting arrays are of unequal length (#78)
+- Add an experimental schema struct under `serde_arrow::experimental::Schema`
+  that can be easily serialized and deserialized.
+
+No longer export the `base` module: the implementation details as-is where not
+really useful. Remove for now and think about a better design.
+
+Bug fixes:
+
+- Fix bug in bytecode serialization for missing fields (#79)
+- Fix bytecode serialization for nested options, .e.g, `Option<Option<T>>`.
+- Fix bytecode serialization of structs with missing fields, e.g., missing keys
+  with maps serialized as structs
+- Fix nullable top-level fields in bytecode serialization
+- Fix bug in bytecode serialization for out of order fields (#80)
+
+## 0.7.1
+
+- Fix a bug for unions with unknown variants reported [here][issue-57]. Now
+  `serde_arrow` correctly handles unions during serialization, for which not all
+  variants were encountered during tracing. Serializing unknown variants will
+  result in an error. All variants that are seen during tracing are save to use.
+
+[issue-57]: https://github.com/chmp/serde_arrow/issues/57
+
+## 0.7
+
+- **Breaking change**: add new `Item` event emitted before list items, tuple
+  items, or map entries
+- Add support for `arrow=38` and `arrow=39` with the  `arrow-38` and `arrow-39`
+  features
+- Add support for an experimental bytecode serializer that shows speeds of up to
+  4x. Enable it with
+
+    ```rust
+    serde_arrow::experimental::configure(|config| {
+        config.serialize_with_bytecode = true;
+    });
+    ```
+
+  This setting is global and used for all calls to `serialize_to_array` and
+  `serialize_to_arrays`. At the moment the following features are not supported
+  by the bytecode serializer:
+
+  - nested options (`Option<Option<T>>`)
+  - creating `float16` arrays
+
+## 0.6.1
+
+- Add support for `arrow=37` with the `arrow-37` feature
+
+## 0.6.0
+
+### Add support for arrow2
+
+Now both [arrow][] and [arrow2][] are supported. Use the features to select the
+relevant version of either crate. E.g., to use `serde_arrow` with `arrow=0.36`:
+
+```
+serde_arrow = { version = "0.6", features = ["arrow-36"] }
+```
+
+### Deserialization support (arrow2 only)
+
+`serde_arrow` now supports to deserialize Rust objects from arrays. At the
+moment this operation is only support for `arrow2`. Adding support `arrow` is
+[planned](https://github.com/chmp/serde_arrow/issues/38).
+
+### More flexible support for Rust / Arrow features
+
+`serde_arrow` now supports many more Rust and Arrow features.
+
+- Rust: Struct, Lists, Maps, Enums, Tuples
+- Arrow: Struct, List, Maps, Unions, ...
+
+### Removal of custom schema APIs
+
+`serde_arrow` no longer relies on its own schema object. Now all schema
+information is retrieved from arrow fields with additional metadata.
+
+### More flexible APIs
+
+In addition to the previous API that worked on a sequence of records,
+`serde_arrow` now also supports to operate on a sequence of individual items
+(`serialize_into_array`, `deserialize_form_array`) and to operate on single
+items (`ArraysBuilder`).
+
+## Support for dictionary encoded strings (categories)
+
+`serde_arrow` supports dictionary encoding for string arrays. This way string
+arrays are encoded via a lookup table to avoid including repeated string values.
+
+## 0.5.0
+
+- Bump arrow to version 16.0.0
+
+[arrow]: https://github.com/apache/arrow-rs
+[arrow2]: https://github.com/jorgecarleitao/arrow2
+[polars]: https://github.com/pola-rs/polars
+[arrow2-to-arrow]: ./arrow2-to-arrow